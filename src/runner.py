--- conflicted
+++ resolved
@@ -14,10 +14,7 @@
 import pandas as pd
 from typing import Dict, Any, Optional
 from utils.run_manager import RunManager
-<<<<<<< HEAD
 from utils.worker_utils import setup_worker_logging, start_sumo_network
-=======
->>>>>>> 5edeb20e
 from queue import Empty  # For data_writer_process error handling
 
 # Configure logging
@@ -97,15 +94,9 @@
                         run_meta.get('start_time', 'N/A')
                     )
                     valid_indices.append(idx + 1)
-<<<<<<< HEAD
 
                 self.console.print(table)
 
-=======
-
-                self.console.print(table)
-
->>>>>>> 5edeb20e
                 while True:
                     try:
                         resume_choice = int(input(f"\nSelect run to resume (1-{len(available_runs)}): "))
@@ -613,7 +604,6 @@
             progress_dict: Dictionary for tracking this agent's progress
             data_queue: Shared queue for data collection
         """
-<<<<<<< HEAD
         worker_id = f"{agent_type}_{os.getpid()}"
         worker_logger, file_handler = setup_worker_logging(worker_id)
         worker_logger.info(f"Worker {worker_id} starting (port range: {port_range}) for run '{run_id}'")
@@ -621,110 +611,15 @@
         # --- Instantiate RunManager ---
         from utils.run_manager import RunManager # Import locally in process
         run_manager = RunManager()
-=======
-        # Generate worker ID with PID for uniqueness
-        worker_id = f"{agent_type}_{os.getpid()}"
-        # --- Define log file path within the standard logs directory ---
-        log_dir = "data/datastore/logs"
-        os.makedirs(log_dir, exist_ok=True) # Ensure the base log directory exists
-        log_file_path = os.path.join(log_dir, f"worker_{worker_id}.log")
-
-        # --- Robust Logging Configuration for this Worker Process ---
-        worker_logger = logging.getLogger(worker_id) # Get a logger specific to this worker
-        worker_logger.setLevel(logging.INFO) # Set desired level
-
-        # Prevent inheriting handlers from the root logger (important in multiprocessing)
-        worker_logger.propagate = False
-
-        # Remove existing handlers (if any were somehow added, e.g., from basicConfig in main process)
-        for handler in worker_logger.handlers[:]:
-            handler.close()
-            worker_logger.removeHandler(handler)
-
-        # Create a file handler specific to this worker's log file
-        file_handler = logging.FileHandler(log_file_path, mode='w') # Use 'w' to overwrite each time worker starts
-        formatter = logging.Formatter('%(asctime)s - %(name)s - %(levelname)s - %(message)s')
-        file_handler.setFormatter(formatter)
-
-        # Add the handler to this worker's logger
-        worker_logger.addHandler(file_handler)
-
-
-        # --- Use worker_logger for all subsequent logging within this method ---
-        # Replace all `logger.` calls with `worker_logger.`
-        worker_logger.info(f"Worker {worker_id} starting (port range: {port_range}) for run '{run_id}'")
-        worker_logger.info(f"Logging configured to file: {log_file_path}")
-
-        # --- Instantiate RunManager ---
-        from utils.run_manager import RunManager # Import locally in process
-        run_manager = RunManager()
 
         save_interval = 5 # Save every 5 episodes
 
-        try:
-
-            # Logging setup moved above the try block
-
-            # --- Extract Config ---
-            network_config_tuple = config['network_config']
-            network_name, config_path = network_config_tuple
-            network = None
-            port = None
->>>>>>> 5edeb20e
-
-        save_interval = 5 # Save every 5 episodes
-
-<<<<<<< HEAD
         try:
             # --- Extract Config ---
             network_config_tuple = config['network_config']
             network_name, config_path = network_config_tuple
 
             network, port = start_sumo_network(config_path, port_range, use_gui, worker_logger)
-
-=======
-            for attempt in range(max_retries):
-                try:
-                    # Close any existing connection
-                    try:
-                        import traci
-                        traci.close()
-                    except:
-                        pass
-
-                    # Wait a substantial time to ensure ports are free
-                    time.sleep(5)
-
-                    # Get random port
-                    port = random.randint(port_range[0], port_range[1])
-                    worker_logger.info(f"Attempt {attempt + 1}/{max_retries}: Trying port {port}")
-
-
-                    # Import components here to avoid serialization issues
-                    from env.network import Network
-                    from env.environment import Environment
-                    from agents.agent_factory import agent_factory
-
-                    # Create network and start simulation
-                    network = Network(config_path, simulation_steps_per_action=5)
-                    success = network.start_simulation(use_gui=use_gui, port=port)
-
-                    if not success:
-                        worker_logger.error(f"Failed to start SUMO on port {port}")
-                        raise Exception("Failed to start SUMO")
-
-                    worker_logger.info(f"Successfully connected to SUMO on port {port}")
-
-                    break
-                except Exception as e:
-                    worker_logger.error(f"Port {port} connection failed: {str(e)}")
-                    traceback.print_exc()
-                    time.sleep(5)  # Wait longer before next attempt
-
-            if network is None:
-                raise Exception(f"Failed to start SUMO after {max_retries} attempts")
-
->>>>>>> 5edeb20e
             # Create environment with data_queue
             env = Environment(network, data_queue)
 
